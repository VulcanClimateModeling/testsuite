SHELL = /bin/bash

.PHONY: help test

help: ## display help on Makefile targets
	@awk 'BEGIN {FS = ":.*?## "} /^[a-zA-Z_-]+:.*?## / {printf "\033[36m%-30s\033[0m %s\n", $$1, $$2}' $(MAKEFILE_LIST)

.DEFAULT_GOAL := help

test: ## run tests
<<<<<<< HEAD
	pytest -v -s --ignore=tools/ts_test.py
=======
	cd tests/regression; \
	. env.sh; \
	. env/bin/activate; \
	pytest -v -s
>>>>>>> a7e0399a
<|MERGE_RESOLUTION|>--- conflicted
+++ resolved
@@ -8,11 +8,7 @@
 .DEFAULT_GOAL := help
 
 test: ## run tests
-<<<<<<< HEAD
-	pytest -v -s --ignore=tools/ts_test.py
-=======
 	cd tests/regression; \
 	. env.sh; \
 	. env/bin/activate; \
-	pytest -v -s
->>>>>>> a7e0399a
+	pytest -v -s